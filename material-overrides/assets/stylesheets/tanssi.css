/* Basic font styling */
.md-typeset h1,
.md-typeset h2,
.md-typeset h3,
.md-typeset h4,
.md-typeset h5 {
  font-family: 'Epilogue';
  font-weight: 800;
}

:root {
  --dark: #040404;
  --dark-transparent-30: #04040430;
  --light: #e9e9e9;
  --white: #ffffff;
  --white-gray: #f5f5f5;
  --grey: #7f7f7f;
  --dark-grey: #222222;
  --teal: #00b0af;
  --yellow: #ffb21f;
  --yellow-light: #ffc154;
  --yellow-bright: #ffc229;
  --coral: #ff6036;
}

/* Dark mode modifications */
:root,
[data-md-color-scheme='default'] {
  --md-default-bg-color: #101010;
  --md-default-fg-color: #cccccc;
  --md-default-fg-color--light: var(--light);
  --md-default-fg-color--dark: var(--light);

  /* Code block color shades */
  --md-code-bg-color: var(--dark);
  --md-code-fg-color: var(--light);

  /* Primary color shades */
  --md-primary-fg-color: var(--dark);
  --md-primary-fg-color--dark: #70e9e9;

  /* Header colors */
  --md-header-fg-color: var(--light);
  --md-header-tabs-fg-color: var(--light);

  /* Link color */
  --md-typeset-a-color: #189a9a;

  /* Clipboard color */
  --md-clipboard-bg-color: #70e9e9;

  /* Admonition color */
  --md-admonition-bg-color: #1b1b1b;

  /* Accent color shades - Tabs, Notes, Feedback, etc. */
  --md-accent-fg-color: #189a9a;
  --md-accent-fg-color--light: #116c6c;
  --md-accent-bg-color: hsl(180, 74%, 21%, 0.6);
  --md-accent-secondary-fg-color: #ff8157;
  --md-accent-fg-color--transparent: #131313;
  --md-accent-secondary-fg-color--lightest: #0f0f0f;

  /* Table color */
  --md-table-header-bg-color: #116c6c;
  --md-table-header-fg-color: #ffffff;

  /** Code highlighting color shades **/
  /* Numbers */
  --md-code-hl-number-color: #a9f2f2;
  /* Python function names */
  --md-code-hl-function-color: #ffffff;
  /* JavaScript booleans, Python variable names */
  --md-code-hl-name-color: #ffe194;
  /* Strings */
  --md-code-hl-string-color: #ff8157;
  /* Python print */
  --md-code-hl-constant-color: #ff8157;
  /* Imports, const, let, var, async, await, function, etc. */
  --md-code-hl-keyword-color: #ffc229;
  /* Comments */
  --md-code-hl-comment-color: #1db7b7;

  /* Footer color */
  --md-footer-bg-color: var(--dark);
  --md-footer-bg-color--dark: var(--dark);
  --md-footer-fg-color: #189a9a;
  --md-footer-fg-color--light: #b3b3b3;

  /* Home page colors */
  --md-home-fg-color: #ffffff;
  --md-home-accent-bg-color: #189b9b;
  --md-home-card-bg-color: #3c3c3c;
  --md-home-link-hover-color: #0f0f0f;

  /*Dark mode cards*/
  --card-border-color: #fffafa;
  --card-bg-color: #3d3d3d;
  --card-border-hover-color: #189a9a;
  --card-bg-hover-color: #1b1b1b;
}

/* General styling */
a:hover {
  text-decoration: underline;
}

.row {
  display: flex;
  justify-content: center;
}

.md-typeset h4 {
  font-weight: 300;
}

.md-typeset h1 {
  color: var(--md-header-fg-color);
}

/* Button Styling */
.md-typeset .md-button {
  border-radius: 0.5em;
  background-color: transparent;
  color: var(--md-default-fg-color--dark);
  text-decoration: none;
}

.md-typeset .md-button:hover,
.md-typeset .md-button:focus {
  background-color: var(--md-default-fg-color--dark);
  color: var(--md-default-bg-color);
  border-color: var(--md-default-fg-color--dark);
}

.md-typeset .md-button.md-button--primary {
  border: 0.1rem solid var(--md-accent-fg-color);
  background-color: var(--md-accent-fg-color);
  color: var(--md-default-bg-color);
}

.md-typeset .md-button.md-button--primary:hover,
.md-typeset .md-button.md-button--primary:focus {
  border-color: var(--md-accent-fg-color);
  color: var(--md-accent-fg-color);
  background-color: var(--md-default-bg-color);
}

/* Hides paragraph mark at end of anchored text */
.md-content .headerlink {
  display: none;
  visibility: hidden;
}

.logo-container {
  width: 20em;
}

/* Search styling */
@media screen and (min-width: 60em) {
  .md-search__inner {
    background-color: #404040;
    border-radius: 20px;
    width: 20em;
    padding: 0;
  }

  [data-md-toggle='search']:checked ~ .md-header .md-search__form {
    width: 100%;
    background: #404040;
    border-radius: 20px;
  }

  [dir='ltr'] .md-search__icon[for='__search'] {
    left: unset;
    right: 0.5rem;
    top: unset;
    align-content: center;
    height: 100%;
  }

  .md-search__form {
    background-color: #404040;
    border-radius: 20px;
    height: 1.5rem;
  }

  [dir='ltr'] .md-search__icon[for='__search'] svg,
  [data-md-toggle='search']:checked
    ~ .md-header
    .md-search__input:valid
    ~ .md-search__options
    > .md-icon
    svg {
    width: 21px;
    height: auto;
    fill: var(--white);
  }

  .md-search-result__meta {
    line-height: 1.5rem;
    padding-left: 1.5em;
  }

  [dir='ltr'] .md-search__input {
    font-size: 0.65rem;
    color: var(--light);
    padding-left: 1.5em;
  }

  [dir='ltr'] .md-search__input::placeholder {
    color: transparent;
  }

  [data-md-toggle='search']:checked
    ~ .md-header
    .md-search__input:valid
    ~ .md-search__icon[for='__search'] {
    display: none;
  }

  .md-search__options {
    top: 0;
    height: 100%;
    align-content: center;
  }

  .md-search__options > .md-icon {
    transition: none;
  }

  [data-md-toggle='search']:checked ~ .md-header .md-search__scrollwrap {
    background-color: #404040;
    border-radius: 20px;
  }

  .md-search__scrollwrap:hover {
    scrollbar-color: var(--md-default-fg-color--lighter) #0000;
  }

  .md-search-result mark {
    color: var(--teal);
  }

  .md-search-result__more > summary > div {
    color: var(--light);
  }

  .md-search-result__link:focus,
  .md-search-result__link:hover {
    background-color: var(--dark-transparent-30);
  }

  .md-search-result__article.md-typeset li > code,
  .md-search-result__article.md-typeset p > code {
    background: transparent;
  }

  .md-search-result__more > summary:focus > div,
  .md-search-result__more > summary:hover > div {
    background-color: var(--dark-transparent-30);
    color: var(--light);
  }
}

a.md-search-result__link:focus,
a.md-search-result__link:hover {
  text-decoration: none;
}

/* Nav/Logo styling */
.md-header__inner {
  max-width: 80rem;
  justify-content: space-between;
}

.md-header__buttons {
  display: flex;
  align-items: center;
  z-index: 3;
  padding-right: 1em;
}

a.md-header__button.md-logo {
  margin-bottom: 1.5em;
}

a.md-header__button.md-logo img {
  height: 3.8em;
}

.md-tabs {
  width: unset;
  background-color: inherit;
  overflow: visible;
  position: absolute;
  left: 50%;
  transform: translate(-50%);
}

[dir='ltr'] .md-tabs__list {
  margin-left: 0;
}

.md-tabs__list > a:hover {
  text-decoration: none;
}

.md-tabs__link {
  font-size: 0.725rem;
  color: var(--md-header-tabs-fg-color);
  opacity: 1;
}

.md-tabs__link--active {
  text-decoration: underline;
  color: var(--md-accent-fg-color);
}

.md-tabs__link a:hover,
.md-tabs__link a:focus,
.md-tab__item a:hover,
.md-tab__item a:focus {
  color: var(--md-default-fg-color);
}

.md-tabs__item {
  padding-left: 1.75em;
  padding-right: 1.75em;
}

.md-nav__link .md-nav__link--active {
  font-weight: bold;
  color: var(--md-typeset-a-color);
}

/* Make the primary section font larger on left nav */
.md-nav--lifted > .md-nav__list > .md-nav__item--active > .md-nav__link {
  font-size: 1.1em;
  color: var(--md-default-fg-color);
}

@media screen and (min-width: 76.25em) {
  /* Allow section headers to be clickable */
  .md-nav--lifted
    > .md-nav__list
    > .md-nav__item--active
    > .md-nav__link:not(.md-nav__container),
  .md-nav__item--section > .md-nav__link:not(.md-nav__container) {
    pointer-events: auto;
  }

  /* Create spacing between subsections on left nav */
  .md-nav__item--section {
    margin: 2em 0;
  }

  /* Remove arrow (dropdown) icon next to the section header (i.e., Builders, Learn, etc.) */
  .md-nav--lifted
    > .md-nav__list
    > .md-nav__item--active
    > .md-nav__link
    label
    span.md-nav__icon:after {
    display: none;
  }
}

@media screen and (min-width: 60em) {
  .md-nav--secondary .md-nav__title {
    box-shadow: unset;
  }
}

/* Nav buttons styling */
.md-header__button.md-typeset .md-button.join-community {
  padding: 0.75em;
  margin-right: 0.5em;
  font-size: 0.8em;
  color: var(--md-default-fg-color--dark);
  border: 1px solid;
  font-weight: 500;
}

.md-header__button:hover {
  opacity: unset;
}

/* Set all non-primary sections font and margin size to be smaller */
.md-nav__link.md-nav__link--index,
.md-nav__link {
  margin-top: 0.45em;
  font-size: 0.9em;
}

/* Section lines */
li > nav.md-nav[data-md-level='3'] ul.md-nav__list,
li > nav.md-nav[data-md-level='4'] ul.md-nav__list {
  border-left: 1px solid var(--md-accent-fg-color);
}

/* Add space below the section lines */
.md-nav--primary .md-nav__list {
  padding-bottom: 0.01em;
  margin-bottom: 0.5em;
}

/* Render arrow next to expandable sections */
.md-nav__link > * {
  cursor: pointer;
  display: flex;
}

@media screen and (max-width: 76.1875em) {
  a.md-header__button.md-logo {
    display: flex;
  }

  .md-nav--primary .md-nav__title {
    color: var(--md-primary-bg-color);
  }

  .md-nav--primary .md-nav__link {
    font-size: 0.9em;
  }

  .md-nav--primary .md-nav__item {
    border: none;
  }

  .md-nav--lifted > .md-nav__list > .md-nav__item--active > .md-nav__link {
    background-color: var(--md-accent-bg-color);
    font-size: 0.9em;
  }

  /* Adjust nav link size for primary sections (i.e., Builders, Node Operators, etc.) */
  /* These were specifically altered for larger screens, so they need to be specifically
    changed here as well */
  .md-nav__link.md-nav__link--index > a,
  #__nav_2:first-child ~ .md-nav__link a,
  #__nav_3:first-child ~ .md-nav__link a,
  #__nav_4:first-child ~ .md-nav__link a,
  #__nav_5:first-child ~ .md-nav__link a {
    font-size: 1em;
  }

  .md-header__buttons {
    right: 0;
  }
}

@media screen and (max-width: 30em) {
  a.md-header__button.md-logo {
    display: none;
  }
}

/* Icon styling */
.md-icon svg {
  fill: var(--md-default-fg-color);
}

.md-icon svg:hover,
.md-icon svg:active {
  fill: var(--teal);
}

/* Admonition styling */
.md-typeset .admonition.note {
  border-color: var(--md-accent-fg-color--light);
}

.md-typeset .note > .admonition-title:before,
.md-typeset .note > summary:before {
  background-color: var(--md-accent-fg-color);
}

.md-typeset .note > .admonition-title,
.md-typeset .note > summary {
  background-color: var(--md-accent-bg-color);
}

/* Styling for custom Admonition notes used for remember */
.md-typeset .admonition.remember,
.md-typeset details.remember {
  border-color: rgb(255, 195, 42);
}

.md-typeset .remember > .admonition-title,
.md-typeset .remember > summary {
  background-color: rgba(255, 195, 42, 0.1);
}

.md-typeset .remember > .admonition-title::before,
.md-typeset .remember > summary::before {
  background-color: rgb(255, 195, 42);
  -webkit-mask-image: var(--md-admonition-icon--remember);
  mask-image: var(--md-admonition-icon--remember);
}

/* Styling for function description admonition */
.md-typeset details.function {
  border: none;
  /* Keep as is for the default state */
  margin: 0.1rem;
}

/* Add styles for when details.function is open */
.md-typeset details.function[open] {
  border: 2px solid #189a9a;
  /*  Border color expandable section */
  border-radius: 5px;
  /* Optional: adds rounded corners to the border */
}

.md-typeset .function > summary {
  background-color: unset;
  font-weight: 400;
  font-size: 0.8rem;
}

html .md-typeset details.function div.tabbed-set,
.md-typeset .function p,
.md-typeset .function .admonition {
  margin: 1em 2em;
}

.md-typeset .function > summary::before {
  display: none;
}

.md-typeset .function > summary::after {
  left: 0.6rem;
}

details.function .tabbed-set {
  border: 1px solid var(--md-default-fg-color--lightest);
  margin: 1em 2em;
}

.md-typeset .function .tabbed-block p,
.md-typeset .function .tabbed-block ul,
.md-typeset .function .tabbed-block ol {
  margin: 1em;
}

.md-typeset .function .admonition-title {
  margin: 0 -0.6rem;
  padding-top: 0.4rem;
  padding-bottom: 0.4rem;
}

/* Modify the text except for the .admonition-title */
.md-typeset .function .admonition > p:not(:first-child) {
  padding-left: 0;
  padding-right: 0.6rem;
}

details.function,
.md-typeset details.function:focus-within {
  box-shadow: none;
}

.md-typeset details.function[open] {
  border: none;
}

/* Styling for the Copy to Clipboard message */
.md-clipboard {
  color: var(--md-accent-fg-color);
}

.md-clipboard:focus,
.md-clipboard:hover {
  color: var(--md-clipboard-bg-color);
}

.md-dialog {
  color: #ffffff;
  text-align: center;
  background: var(--md-clipboard-bg-color);
}

/* Styling for Tables */
.md-typeset table:not([class]) {
  border-radius: 0.3em;
  display: inline-table;
}

.md-typeset .md-typeset__table table th {
  background-color: var(--md-table-header-bg-color);
  color: var(--md-table-header-fg-color);
}

.md-typeset table:not([class]) td,
.md-typeset table:not([class]) th {
  vertical-align: middle;
}

/* Tables centered */
.md-typeset__scrollwrap {
  text-align: center;
}

/* Tables in tabs */
.tabbed-content .md-typeset__scrollwrap {
  margin: 0;
}

.tabbed-content .md-typeset__table {
  display: inline-table;
  margin-bottom: 0;
  padding: 0.5em;
  background-color: var(--md-code-bg-color);
  width: 100%;
}

/* Tabbed Styling */
.md-typeset .tabbed-labels {
  box-shadow: none;
  padding: 0.2em;
}

.md-typeset .tabbed-set {
  background-color: var(--md-accent-bg-color);
}

[dir='ltr'] .md-typeset ol,
[dir='ltr'] .md-typeset ul {
  margin-right: 0.625em;
}

.md-typeset .tabbed-content {
  background: var(--md-default-bg-color);
  box-shadow: var(--md-shadow-z1);
}

/* Document date styling */
.md-source-file {
  display: flex;
  justify-content: center;
  margin-top: 0.5em;
}

.md-source-file small {
  display: flex;
  align-items: end;
}

.source-file-label {
  margin-right: 0.5em;
}

.source-file-seperator {
  margin: 0 0.5em;
}

@media screen and (max-width: 30em) {
  .source-file-seperator {
    display: none;
  }

  .md-source-file {
    margin: auto;
  }

  .md-source-file small {
    display: block;
    text-align: center;
  }

  .disclaimer {
    margin: 2em auto;
  }
}

/* Feedback widget styling */
.md-feedback {
  margin: 2em auto;
  text-align: center;
  border: 1px solid var(--md-accent-fg-color);
  border-radius: 0.2em;
  width: 30%;
  padding: 0.7em;
  font-family: 'Epilogue';
  font-weight: 800;
}

.md-feedback__title {
  font-weight: 300;
}

.md-feedback__note>* {
  font-size: .9em;
  font-weight: 600;
}

/* Footer Styling */
.md-footer-meta__inner,
.md-footer-meta__inner.md-grid {
  display: flex;
  align-items: center;
  padding: 0;
}

.md-footer-meta__inner {
  flex-direction: column;
}

.md-footer-meta__inner.md-grid:first-child {
  padding: 0.5em;
}

.papermoon,
.md-copyright {
  font-size: 0.6rem;
  text-align: center;
  padding: 0;
}

.papermoon {
  color: var(--md-default-fg-color);
}

.network-links {
  text-align: center;
}

.network-links > a {
  margin-right: 1em;
}

.md-social {
  display: flex;
  gap: 1em;
  margin: 2em auto;
}

.md-social__link svg {
  max-height: 1rem;
  fill: #ffffff;
}

.md-social a {
  border: 1px solid #ffffff;
  border-radius: 8px;
  height: 3em;
  width: 3em;
  align-content: center;
}

.md-social a svg {
  padding: 0.75em;
  max-height: unset;
}

@media screen and (max-width: 30em) {
  .md-social {
    margin: 1em 3em;
    flex-wrap: wrap;
    justify-content: center;
  }

  .md-copyright {
    margin: 0;
  }
}

/* 404 page */
.not-found {
  display: flex;
  justify-content: center;
}

/* Modal Styling */
.external-link-modal-container {
  position: fixed;
  z-index: 1;
  top: 10%;
  left: 0;
  right: 0;
  margin-left: auto;
  margin-right: auto;
  width: 100vw;
  height: 100vh;
  backdrop-filter: blur(2px);
}

.external-link-modal {
  background-color: var(--md-default-bg-color);
  color: var(--md-default-fg-color);
  border: 2px solid var(--md-default-fg-color);
  border-radius: 0.2em;
  margin: 15% auto;
  font-size: 2em;
  padding: 1em;
  overflow: auto;
  width: 40%;
}

.close-modal {
  font-size: 2em;
  float: right;
  cursor: pointer;
  margin-left: 0.5em;
}

.external-link-message {
  font-size: 0.8em;
}

.external-link-modal-header {
  margin-bottom: 1em;
  font-family: var(--md-text-font-family);
  font-size: 0.9em;
  font-weight: normal;
  font-weight: 600;
}

.modal-buttons {
  display: flex;
  justify-content: end;
}

.modal-buttons .md-button {
  transition: all 0.2s ease-in-out;
  flex-wrap: wrap;
  font-weight: bold;
  margin: 1em 0.5em 0.5em 0;
  font-size: 0.9em;
}

@media screen and (max-width: 76.1875em) {
  .external-link-modal {
    width: 60%;
  }
}

@media screen and (max-width: 46.1875em) {
  .external-link-modal {
    width: 90%;
  }
}

/* Disclaimer styling */
.disclaimer,
.page-disclaimer {
  margin-top: auto;
  font-size: x-small;
  font-style: italic;
}

.page-disclaimer {
  margin-top: 3em;
}

/* Styling for custom Admonition notes used for code */
.md-typeset .admonition.code,
.md-typeset details.code {
  border-color: rgb(24, 155, 155);
}

.md-typeset .code > .admonition-title,
.md-typeset .code > summary {
  background-color: rgba(24, 155, 155, 0.1);
}

.md-typeset .code > .admonition-title::before,
.md-typeset .code > summary::before {
  background-color: rgb(24, 155, 155);
  -webkit-mask-image: var(--md-admonition-icon--code);
  mask-image: var(--md-admonition-icon--code);
}

/* Styling to prevent code blocks from overlapping the Copy to Clipboard button */
.md-typeset pre > code {
  white-space: break-spaces;
  padding-right: 3em;
}

/* Type styling */
.md-typeset kbd {
  border-radius: 1em;
  vertical-align: baseline;
  box-shadow: none;
}

/* Cards Styling */
.md-typeset .grid {
  grid-gap: 1em;
}

.md-typeset .grid.cards ul li {
  background-color: #222222;
  border: none;
  border-radius: 16px;
  margin: 0;
  padding: 1.5em;
}

.md-typeset .grid.cards ul li > p {
  margin: 0;
}

.grid.cards ul li a {
  font-size: 0.9em;
}

.md-typeset .grid.cards .title {
  margin: 0;
  font-size: 1.15em;
  padding-bottom: 0.5em;
  color: var(--white);
}

/** Dropdown styling **/
.md-tabs,
.md-grid,
.md-tabs__list {
  height: 100%;
}

nav.md-header__inner.md-grid {
  height: 7em;
}

.md-tabs__list {
  display: flex;
  align-items: center;
  gap: 4rem;
  contain: none;
  overflow: visible;
}

li.md-tab__item {
  padding: 0.5em;
}

.md-tabs__item--custom:hover {
  cursor: pointer;
}

.md-tab__list {
  display: none;
  padding: 0.5em;
  overflow: visible;
  position: absolute;
  background: #404040;
  border-radius: 8px;
  top: 4.8em;
  margin-left: -1.25em;
  font-size: 0.725rem;
  box-shadow: 0 8px 20px rgba(0, 0, 0, 0.9), 0 0 2px rgba(255, 255, 255, 0.3);
}

.md-tabs__item--custom {
  height: 100%;
  display: flex;
  align-items: center;
}

.md-tabs__item--custom:hover .md-tab__list {
  display: flex;
  flex-direction: column;
  list-style: none;
  flex-wrap: nowrap;
  justify-content: center;
  gap: 0.5em;
}

.md-tabs__link {
  display: flex;
  margin-top: 0;
}

.md-tab__item a {
  display: flex;
}

<<<<<<< HEAD
.dropdown-icon {
  width: 1.5em;
  height: 1.5em;
}

.text-col {
  margin-left: 1em;
  align-content: center;
}

.icon-col {
  display: flex;
  align-items: center;
}

/* Mermaid styling */
div.mermaid {
  display: flex !important;
  justify-content: center !important;
}

/* Left navigation styling */
@media screen and (min-width: 60em) {
  nav.md-nav--primary
    > .md-nav__list
    > .md-nav__item--active
    > nav.md-nav
    > .md-nav__list
    > .md-nav__item:not(.md-nav__item--active) {
    display: none;
  }

  .root-level-index + .md-sidebar--primary
    nav.md-nav--primary
    > .md-nav__list
    > .md-nav__item--active
    > nav.md-nav
    > .md-nav__list
    > .md-nav__item:not(.md-nav__item--active) {
    display: block;
  }
=======
/* Type styling */
.md-typeset kbd {
  border-radius: 1em;
  vertical-align: baseline;
  box-shadow: none;
}

.mermaid {
  display: flex; 
  justify-content: center;
>>>>>>> 2fe7ae30
}<|MERGE_RESOLUTION|>--- conflicted
+++ resolved
@@ -976,7 +976,6 @@
   display: flex;
 }
 
-<<<<<<< HEAD
 .dropdown-icon {
   width: 1.5em;
   height: 1.5em;
@@ -1018,16 +1017,4 @@
     > .md-nav__item:not(.md-nav__item--active) {
     display: block;
   }
-=======
-/* Type styling */
-.md-typeset kbd {
-  border-radius: 1em;
-  vertical-align: baseline;
-  box-shadow: none;
-}
-
-.mermaid {
-  display: flex; 
-  justify-content: center;
->>>>>>> 2fe7ae30
-}+}
