--- conflicted
+++ resolved
@@ -4,34 +4,33 @@
 }
 
 :root,
-<<<<<<< HEAD
-[data-md-color-scheme='default'] {
-  /* Default color shades */
-  --md-default-fg-color: #262626;
-  --md-default-fg-color--light: #3c3c3c;
-  --md-default-fg-color--lightest: #c6f6f6;
-  --md-default-fg-color--dark: #000;
-  --md-default-bg-color: #fff;
-
-  /* Primary color shades */
-  --md-primary-fg-color: #e2fbfb;
-  --md-primary-fg-color--dark: #0c4d4d;
-  --md-primary-bg-color: #262626;
-
-  /* Accent color shades - Tabs, Notes, Feedback, etc. */
-  --md-accent-fg-color: #1db7b7;
-  --md-accent-fg-color--light: #21d4d4;
-  --md-accent-bg-color: #e2fbfb;
-  --md-accent-secondary-fg-color: #ff8157;
-  --md-accent-secondary-fg-color--lightest: #fff2ee;
-  --md-accent-fg-color--transparent: #e2fbfb;
+[data-md-color-scheme=default] {
+    /* Default color shades */
+    --md-default-fg-color: #262626;
+    --md-default-fg-color--light: #3c3c3c;
+    --md-default-fg-color--lightest: #C6F6F6;
+    --md-default-fg-color--dark: #000;
+    --md-default-bg-color: #fff;
+
+    /* Primary color shades */
+    --md-primary-fg-color: #E2FBFB;
+    --md-primary-fg-color--dark: #0C4D4D;
+    --md-primary-bg-color: #262626;
+
+    /* Accent color shades - Tabs, Notes, Feedback, etc. */
+    --md-accent-fg-color: #1DB7B7;
+    --md-accent-fg-color--light: #21D4D4;
+    --md-accent-bg-color: #E2FBFB;
+    --md-accent-secondary-fg-color: #FF8157;
+    --md-accent-secondary-fg-color--lightest: #FFF2EE;
+    --md-accent-fg-color--transparent: #E2FBFB;
 
   /* Header colors */
   --md-header-fg-color: #262626;
   --md-header-tabs-fg-color: #000000;
 
-  /* Link color */
-  --md-typeset-a-color: #189a9a;
+    /* Link color */
+    --md-typeset-a-color: #189a9a;
 
   /* Button color */
   --md-button-bg-color: #189b9b;
@@ -42,22 +41,23 @@
   --md-code-bg-color: hsla(0, 0%, 95%, 1);
   --md-code-fg-color: hsla(200, 18%, 26%, 1);
 
-  /* Copy to clipboard color */
-  --md-clipboard-bg-color: #0c4d4d;
-
-  /* Footer color */
-  --md-footer-bg-color: #e2fbfb;
-  --md-footer-bg-color--dark: #e2fbfb;
-  --md-footer-fg-color: #189a9a;
-  --md-footer-fg-color--light: #262626;
-
-  /* Table color */
-  --md-table-header-bg-color: #189a9a;
-  --md-table-header-fg-color: #fff;
+    /* Copy to clipboard color */
+    --md-clipboard-bg-color: #0C4D4D;
+
+    /* Footer color */
+    --md-footer-bg-color: #E2FBFB;
+    --md-footer-bg-color--dark: #E2FBFB;
+    --md-footer-fg-color: #189a9a;
+    --md-footer-fg-color--light: #262626;
+
+    /* Table color */
+    --md-table-header-bg-color: #189a9a;
+    --md-table-header-fg-color: #fff;
 
   /* Admonition SVGs (base64 encoded) - use Material icons */
   --md-admonition-bg-color: #fff;
   --md-admonition-icon--note: url('data:image/svg+xml;base64,PHN2ZyB4bWxucz0iaHR0cDovL3d3dy53My5vcmcvMjAwMC9zdmciIHZpZXdCb3g9IjAgMCA1MTIgNTEyIj48IS0tISBGb250IEF3ZXNvbWUgUHJvIDYuNC4wIGJ5IEBmb250YXdlc29tZSAtIGh0dHBzOi8vZm9udGF3ZXNvbWUuY29tIExpY2Vuc2UgLSBodHRwczovL2ZvbnRhd2Vzb21lLmNvbS9saWNlbnNlIChDb21tZXJjaWFsIExpY2Vuc2UpIENvcHlyaWdodCAyMDIzIEZvbnRpY29ucywgSW5jLiAtLT48cGF0aCBkPSJNNDEwLjMgMjMxbDExLjMtMTEuMy0zMy45LTMzLjktNjIuMS02Mi4xTDI5MS43IDg5LjhsLTExLjMgMTEuMy0yMi42IDIyLjZMNTguNiAzMjIuOWMtMTAuNCAxMC40LTE4IDIzLjMtMjIuMiAzNy40TDEgNDgwLjdjLTIuNSA4LjQtLjIgMTcuNSA2LjEgMjMuN3MxNS4zIDguNSAyMy43IDYuMWwxMjAuMy0zNS40YzE0LjEtNC4yIDI3LTExLjggMzcuNC0yMi4yTDM4Ny43IDI1My43IDQxMC4zIDIzMXpNMTYwIDM5OS40bC05LjEgMjIuN2MtNCAzLjEtOC41IDUuNC0xMy4zIDYuOUw1OS40IDQ1MmwyMy03OC4xYzEuNC00LjkgMy44LTkuNCA2LjktMTMuM2wyMi43LTkuMXYzMmMwIDguOCA3LjIgMTYgMTYgMTZoMzJ6TTM2Mi43IDE4LjdMMzQ4LjMgMzMuMiAzMjUuNyA1NS44IDMxNC4zIDY3LjFsMzMuOSAzMy45IDYyLjEgNjIuMSAzMy45IDMzLjkgMTEuMy0xMS4zIDIyLjYtMjIuNiAxNC41LTE0LjVjMjUtMjUgMjUtNjUuNSAwLTkwLjVMNDUzLjMgMTguN2MtMjUtMjUtNjUuNS0yNS05MC41IDB6bS00Ny40IDE2OGwtMTQ0IDE0NGMtNi4yIDYuMi0xNi40IDYuMi0yMi42IDBzLTYuMi0xNi40IDAtMjIuNmwxNDQtMTQ0YzYuMi02LjIgMTYuNC02LjIgMjIuNiAwczYuMiAxNi40IDAgMjIuNnoiLz48L3N2Zz4=');
+  --md-admonition-icon--code: url('data:image/svg+xml;base64,PHN2ZyB4bWxucz0iaHR0cDovL3d3dy53My5vcmcvMjAwMC9zdmciIHZpZXdCb3g9IjAgMCAyNCAyNCI+PHBhdGggZD0iTTE0LjYsMTYuNkwxOS4yLDEyTDE0LjYsNy40TDE2LDZMMjIsMTJMMTYsMThMMTQuNiwxNi42TTkuNCwxNi42TDQuOCwxMkw5LjQsNy40TDgsNkwyLDEyTDgsMThMOS40LDE2LjZaIiAvPjwvc3ZnPg==');
 
   /** Code highlighting color shades **/
   /* Numbers */
@@ -82,72 +82,6 @@
   --md-home-link-hover-color: #189a9a;
   --md-home-link-hover-dkbg-color: #189a9a;
   --md-home-button-fg-color: #ffffff;
-=======
-[data-md-color-scheme=default] {
-    /* Default color shades */
-    --md-default-fg-color: #262626;
-    --md-default-fg-color--light: #3c3c3c;
-    --md-default-fg-color--lightest: #C6F6F6;
-    --md-default-fg-color--dark: #000;
-    --md-default-bg-color: #fff;
-
-    /* Primary color shades */
-    --md-primary-fg-color: #E2FBFB;
-    --md-primary-fg-color--dark: #0C4D4D;
-    --md-primary-bg-color: #262626;
-
-    /* Accent color shades - Tabs, Notes, Feedback, etc. */
-    --md-accent-fg-color: #1DB7B7;
-    --md-accent-fg-color--light: #21D4D4;
-    --md-accent-bg-color: #E2FBFB;
-    --md-accent-secondary-fg-color: #FF8157;
-    --md-accent-secondary-fg-color--lightest: #FFF2EE;
-    --md-accent-fg-color--transparent: #E2FBFB;
-
-    /* Header colors */
-    --md-headers-fg-color: #3c3c3c;
-
-    /* Link color */
-    --md-typeset-a-color: #189a9a;
-
-    /* Code block color shades */
-    --md-code-bg-color: hsla(0, 0%, 95%, 1);
-    --md-code-fg-color: hsla(200, 18%, 26%, 1);
-
-    /* Copy to clipboard color */
-    --md-clipboard-bg-color: #0C4D4D;
-
-    /* Footer color */
-    --md-footer-bg-color: #E2FBFB;
-    --md-footer-bg-color--dark: #E2FBFB;
-    --md-footer-fg-color: #189a9a;
-    --md-footer-fg-color--light: #262626;
-
-    /* Table color */
-    --md-table-header-bg-color: #189a9a;
-    --md-table-header-fg-color: #fff;
-
-    /* Admonition SVGs (base64 encoded) - use Material icons */
-    --md-admonition-bg-color: #fff;
-    --md-admonition-icon--note: url('data:image/svg+xml;base64,PHN2ZyB4bWxucz0iaHR0cDovL3d3dy53My5vcmcvMjAwMC9zdmciIHZpZXdCb3g9IjAgMCA1MTIgNTEyIj48IS0tISBGb250IEF3ZXNvbWUgUHJvIDYuNC4wIGJ5IEBmb250YXdlc29tZSAtIGh0dHBzOi8vZm9udGF3ZXNvbWUuY29tIExpY2Vuc2UgLSBodHRwczovL2ZvbnRhd2Vzb21lLmNvbS9saWNlbnNlIChDb21tZXJjaWFsIExpY2Vuc2UpIENvcHlyaWdodCAyMDIzIEZvbnRpY29ucywgSW5jLiAtLT48cGF0aCBkPSJNNDEwLjMgMjMxbDExLjMtMTEuMy0zMy45LTMzLjktNjIuMS02Mi4xTDI5MS43IDg5LjhsLTExLjMgMTEuMy0yMi42IDIyLjZMNTguNiAzMjIuOWMtMTAuNCAxMC40LTE4IDIzLjMtMjIuMiAzNy40TDEgNDgwLjdjLTIuNSA4LjQtLjIgMTcuNSA2LjEgMjMuN3MxNS4zIDguNSAyMy43IDYuMWwxMjAuMy0zNS40YzE0LjEtNC4yIDI3LTExLjggMzcuNC0yMi4yTDM4Ny43IDI1My43IDQxMC4zIDIzMXpNMTYwIDM5OS40bC05LjEgMjIuN2MtNCAzLjEtOC41IDUuNC0xMy4zIDYuOUw1OS40IDQ1MmwyMy03OC4xYzEuNC00LjkgMy44LTkuNCA2LjktMTMuM2wyMi43LTkuMXYzMmMwIDguOCA3LjIgMTYgMTYgMTZoMzJ6TTM2Mi43IDE4LjdMMzQ4LjMgMzMuMiAzMjUuNyA1NS44IDMxNC4zIDY3LjFsMzMuOSAzMy45IDYyLjEgNjIuMSAzMy45IDMzLjkgMTEuMy0xMS4zIDIyLjYtMjIuNiAxNC41LTE0LjVjMjUtMjUgMjUtNjUuNSAwLTkwLjVMNDUzLjMgMTguN2MtMjUtMjUtNjUuNS0yNS05MC41IDB6bS00Ny40IDE2OGwtMTQ0IDE0NGMtNi4yIDYuMi0xNi40IDYuMi0yMi42IDBzLTYuMi0xNi40IDAtMjIuNmwxNDQtMTQ0YzYuMi02LjIgMTYuNC02LjIgMjIuNiAwczYuMiAxNi40IDAgMjIuNnoiLz48L3N2Zz4=');
-    --md-admonition-icon--code: url('data:image/svg+xml;base64,PHN2ZyB4bWxucz0iaHR0cDovL3d3dy53My5vcmcvMjAwMC9zdmciIHZpZXdCb3g9IjAgMCAyNCAyNCI+PHBhdGggZD0iTTE0LjYsMTYuNkwxOS4yLDEyTDE0LjYsNy40TDE2LDZMMjIsMTJMMTYsMThMMTQuNiwxNi42TTkuNCwxNi42TDQuOCwxMkw5LjQsNy40TDgsNkwyLDEyTDgsMThMOS40LDE2LjZaIiAvPjwvc3ZnPg==');
-    
-    /** Code highlighting color shades **/
-    /* Numbers */
-    --md-code-hl-number-color: #1DB7B7;
-    /* Python function names */
-    --md-code-hl-function-color: #AB2B00;
-    /* JavaScript booleans, Python variable names */
-    --md-code-hl-name-color: #AB2B00;
-    /* Strings */
-    --md-code-hl-string-color: #EF3C00;
-    /* Python print */
-    --md-code-hl-constant-color: #FF8157;
-    /* Imports, const, let, var, async, await, function, etc. */
-    --md-code-hl-keyword-color: #FF8157;
-    /* Comments */
-    --md-code-hl-comment-color: #168B8B;
->>>>>>> 21a8ce7e
 }
 
 /* Dark mode modifications */
