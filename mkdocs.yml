--- conflicted
+++ resolved
@@ -1,61 +1,9 @@
-<<<<<<< HEAD
-'site_name': 'Tanssi Docs'
-'site_url': 'https://docs.tanssi.network/'
-'home_url': 'https://tanssi.network/'
-'site_dir': '/var/www/tanssi-docs-static'
-'docs_dir': 'tanssi-docs'
-'copyright': '© 2025 Moondance Labs. All Rights Reserved.'
-'extra_javascript':
-  - 'js/externalLinkModal.js'
-  - 'js/fixCreatedDate.js'
-'extra_css':
-  - '/assets/stylesheets/tanssi.css'
-  - '/assets/stylesheets/extra.css'
-  - '/assets/stylesheets/termynal.css'
-'theme':
-  'name': 'material'
-  'custom_dir': 'material-overrides'
-  'favicon': '/assets/images/tanssi-favicon.webp'
-  'logo': '/assets/images/tanssi-logo-white.webp'
-  'font':
-    'text': 'Inter'
-  'features':
-    - 'navigation.tabs'
-    - 'navigation.tabs.sticky'
-    - 'navigation.sections'
-    - 'navigation.indexes'
-    - 'content.code.copy'
-'markdown_extensions':
-  - 'admonition'
-  - 'attr_list'
-  - 'md_in_html'
-  - 'codehilite'
-  - 'meta'
-  - 'pymdownx.details'
-  - 'pymdownx.emoji':
-      'emoji_index': !!python/name:material.extensions.emoji.twemoji
-      'emoji_generator': !!python/name:material.extensions.emoji.to_svg
-  - pymdownx.keys
-  - 'pymdownx.snippets':
-      'base_path': 'tanssi-docs/.snippets'
-  - 'pymdownx.superfences'
-  - 'pymdownx.tabbed':
-      'alternate_style': !!bool 'true'
-  - 'pymdownx.superfences':
-      'custom_fences':
-        - 'name': mermaid
-          'class': mermaid
-          'format': !!python/name:pymdownx.superfences.fence_code_format    
-  - 'toc':
-      'permalink': !!bool 'true'
-      'title': 'Sections'
-=======
 site_name: Tanssi Docs
 site_url: https://docs.tanssi.network/
 home_url: https://tanssi.network/
 site_dir: /var/www/tanssi-docs-static
 docs_dir: tanssi-docs
-copyright: © 2024 Moondance Labs. All Rights Reserved.
+copyright: © 2025 Moondance Labs. All Rights Reserved.
 extra_javascript:
   - js/externalLinkModal.js
   - js/fixCreatedDate.js
@@ -67,8 +15,7 @@
   name: material
   custom_dir: material-overrides
   favicon: /assets/images/tanssi-favicon.webp
-  logo: /assets/images/tanssi-logo-black.webp
-  logo_dark_mode: /assets/images/tanssi-logo-white.webp
+  logo: /assets/images/tanssi-logo-white.webp
   font:
     text: Inter
   features:
@@ -76,25 +23,12 @@
     - navigation.tabs.sticky
     - navigation.sections
     - navigation.indexes
-    - navigation.instant
     - content.code.copy
-  palette:
-    # Palette toggle for light mode
-    - media: (prefers-color-scheme: light)
-      scheme: default
-      toggle:
-        icon: material/weather-night
-        name: Switch to dark mode
-    # Palette toggle for dark mode
-    - media: (prefers-color-scheme: dark)
-      scheme: slate
-      toggle:
-        icon: material/weather-sunny
-        name: Switch to light mode
 markdown_extensions:
   - admonition
   - attr_list
   - codehilite
+  - md_in_html
   - meta
   - pymdownx.details
   - pymdownx.emoji:
@@ -103,171 +37,16 @@
   - pymdownx.keys
   - pymdownx.snippets:
       base_path: tanssi-docs/.snippets
-  - pymdownx.superfences
+  - pymdownx.superfences:
+      custom_fences:
+        - name: mermaid
+          class: mermaid
+          format: !!python/name:pymdownx.superfences.fence_code_format    
   - pymdownx.tabbed:
       alternate_style: true
   - toc:
       permalink: true
       title: Sections
->>>>>>> d9d0fb0d
-  - pymdownx.superfences:
-      custom_fences:
-        - name: mermaid
-          class: mermaid
-          format: !!python/name:pymdownx.superfences.fence_code_format
-<<<<<<< HEAD
-'validation':
-  'absolute_links': 'ignore'
-  'unrecognized_links': 'ignore'
-'exclude_docs': 'README.md'
-'plugins':
-  - 'search'
-  - 'awesome-pages'
-  - 'git-revision-date-localized':
-      'enable_creation_date': !!bool 'true'
-  - 'minify':
-      'minify_html': !!bool 'true'
-      'minify_js': !!bool 'true'
-      'minify_css': !!bool 'true'
-      'js_files':
-        - 'js/externalLinkModal.js'
-        - 'js/fixCreatedDate.js'
-      'css_files': 
-        - '/assets/stylesheets/tanssi.css'
-        - '/assets/stylesheets/extra.css'
-        - '/assets/stylesheets/termynal.css'
-  - 'redirects':
-      'redirect_maps':
-        'builders/deploy-manage/dapp/deploy.md': 'builders/deploy/dapp.md'
-        'builders/deploy-manage/dapp/index.md': 'builders/deploy/index.md'
-        'builders/interact/ethereum-api/dev-env/index.md': 'builders/toolkit/ethereum-api/dev-env/index.md'
-        'builders/interact/ethereum-api/dev-env/foundry.md': 'builders/toolkit/ethereum-api/dev-env/foundry.md'
-        'builders/interact/ethereum-api/dev-env/hardhat.md': 'builders/toolkit/ethereum-api/dev-env/hardhat.md'
-        'builders/interact/ethereum-api/dev-env/remix.md': 'builders/toolkit/ethereum-api/dev-env/remix.md'
-        'builders/interact/ethereum-api/index.md': 'builders/toolkit/ethereum-api/index.md'
-        'builders/interact/ethereum-api/indexers/index.md': 'builders/toolkit/integrations/indexers/index.md'
-        'builders/interact/ethereum-api/indexers/subsquid/index.md': 'builders/toolkit/integrations/indexers/subsquid/index.md'
-        'builders/interact/ethereum-api/libraries/index.md': 'builders/toolkit/ethereum-api/libraries/index.md'
-        'builders/interact/ethereum-api/libraries/ethersjs.md': 'builders/toolkit/ethereum-api/libraries/ethersjs.md'
-        'builders/interact/ethereum-api/libraries/viem.md': 'builders/toolkit/ethereum-api/libraries/viem.md'
-        'builders/interact/ethereum-api/libraries/web3js.md': 'builders/toolkit/ethereum-api/libraries/web3js.md'
-        'builders/interact/ethereum-api/libraries/web3py.md': 'builders/toolkit/ethereum-api/libraries/web3py.md'
-        'builders/interact/ethereum-api/wallets/index.md': 'builders/toolkit/ethereum-api/wallets/index.md'
-        'builders/interact/ethereum-api/wallets/metamask.md': 'builders/toolkit/ethereum-api/wallets/metamask.md'
-        'builders/interact/ethereum-api/wallets/subwallet.md': 'builders/toolkit/ethereum-api/wallets/subwallet.md'
-        'builders/interact/ethereum-api/wallets/talisman.md': 'builders/toolkit/ethereum-api/wallets/talisman.md'
-        'builders/interact/index.md': 'builders/toolkit/index.md'
-        'builders/interact/substrate-api/chopsticks.md': 'builders/toolkit/substrate-api/dev-env/chopsticks.md'
-        'builders/interact/substrate-api/index.md': 'builders/toolkit/substrate-api/index.md'
-        'builders/interact/substrate-api/indexers/index.md': 'builders/toolkit/integrations/indexers/index.md'
-        'builders/interact/substrate-api/indexers/subsquid/index.md': 'builders/toolkit/integrations/indexers/subsquid/index.md'
-        'builders/interact/substrate-api/polkadot-js-api.md': 'builders/toolkit/substrate-api/libraries/polkadot-js-api.md'
-        'builders/interact/substrate-api/sidecar-api.md': 'builders/toolkit/substrate-api/libraries/sidecar-api.md'
-        'builders/interact/substrate-api/wallets/index.md': 'builders/toolkit/substrate-api/wallets/index.md'
-        'builders/interact/substrate-api/wallets/subwallet.md': 'builders/toolkit/substrate-api/wallets/subwallet.md'
-        'builders/interact/substrate-api/wallets/talisman.md': 'builders/toolkit/substrate-api/wallets/talisman.md'
-        'builders/tanssi-network/networks/index.md': 'builders/tanssi-network/index.md'
-        'builders/tanssi-network/networks/dancebox/demo-evm-containerchain.md': 'builders/tanssi-network/testnet/demo-evm-network.md'
-        'builders/tanssi-network/networks/dancebox/index.md': 'builders/tanssi-network/testnet/dancebox.md'
-        'builders/tanssi-network/networks/dancebox/overview.md': 'builders/tanssi-network/testnet/dancebox.md'
-        'builders/tanssi-network/testnet/demo-evm-appchain.md': 'builders/tanssi-network/testnet/demo-evm-network.md'
-        'builders/tooling/index.md': 'builders/toolkit/integrations/index.md'
-        'builders/tooling/indexers/index.md': 'builders/toolkit/integrations/indexers/index.md'
-        'builders/tooling/indexers/subsquid.md': 'builders/toolkit/integrations/indexers/subsquid/index.md'
-        'builders/tooling/oracles/acurast.md': 'builders/toolkit/integrations/oracles/acurast.md'
-        'builders/tooling/oracles/index.md': 'builders/toolkit/integrations/oracles/index.md'
-        'builders/tooling/oracles/phala.md': 'builders/toolkit/integrations/oracles/phala.md'
-        'builders/tutorials/index.md': 'builders/toolkit/integrations/index.md'
-        'builders/tutorials/subsquid.md': 'builders/toolkit/integrations/indexers/subsquid/erc20-transfers.md'
-        'dapp-developers/developer-toolkit/ethereum-api/dev-env/index.md': 'builders/toolkit/ethereum-api/dev-env/index.md'
-        'dapp-developers/developer-toolkit/ethereum-api/dev-env/foundry.md': 'builders/toolkit/ethereum-api/dev-env/foundry.md'
-        'dapp-developers/developer-toolkit/ethereum-api/dev-env/hardhat.md': 'builders/toolkit/ethereum-api/dev-env/hardhat.md'
-        'dapp-developers/developer-toolkit/ethereum-api/dev-env/remix.md': 'builders/toolkit/ethereum-api/dev-env/remix.md'
-        'dapp-developers/developer-toolkit/ethereum-api/index.md': 'builders/toolkit/ethereum-api/index.md'
-        'dapp-developers/developer-toolkit/ethereum-api/libraries/ethersjs.md': 'builders/toolkit/ethereum-api/libraries/ethersjs.md'
-        'dapp-developers/developer-toolkit/ethereum-api/libraries/index.md': 'builders/toolkit/ethereum-api/libraries/index.md'
-        'dapp-developers/developer-toolkit/ethereum-api/libraries/viem.md': 'builders/toolkit/ethereum-api/libraries/viem.md'
-        'dapp-developers/developer-toolkit/ethereum-api/libraries/web3js.md': 'builders/toolkit/ethereum-api/libraries/web3js.md'
-        'dapp-developers/developer-toolkit/ethereum-api/libraries/web3py.md': 'builders/toolkit/ethereum-api/libraries/web3py.md'
-        'dapp-developers/developer-toolkit/ethereum-api/wallets/index.md': 'builders/toolkit/ethereum-api/wallets/index.md'
-        'dapp-developers/developer-toolkit/ethereum-api/wallets/metamask.md': 'builders/toolkit/ethereum-api/wallets/metamask.md'
-        'dapp-developers/developer-toolkit/ethereum-api/wallets/subwallet.md': 'builders/toolkit/ethereum-api/wallets/subwallet.md'
-        'dapp-developers/developer-toolkit/ethereum-api/wallets/talisman.md': 'builders/toolkit/ethereum-api/wallets/talisman.md'
-        'dapp-developers/developer-toolkit/substrate-api/chopsticks.md': 'builders/toolkit/substrate-api/dev-env/chopsticks.md'
-        'dapp-developers/developer-toolkit/substrate-api/index.md': 'builders/toolkit/substrate-api/index.md'
-        'dapp-developers/developer-toolkit/substrate-api/polkadot-js-api.md': 'builders/toolkit/substrate-api/libraries/polkadot-js-api.md'
-        'dapp-developers/developer-toolkit/substrate-api/sidecar-api.md': 'builders/toolkit/substrate-api/libraries/sidecar-api.md'
-        'dapp-developers/developer-toolkit/substrate-api/wallets/index.md': 'builders/toolkit/substrate-api/wallets/index.md'
-        'dapp-developers/developer-toolkit/substrate-api/wallets/subwallet.md': 'builders/toolkit/substrate-api/wallets/subwallet.md'
-        'dapp-developers/developer-toolkit/substrate-api/wallets/talisman.md': 'builders/toolkit/substrate-api/wallets/talisman.md'
-        'dapp-developers/index.md': 'builders/toolkit/index.md'
-        'dapp-developers/integrations/index.md': 'builders/toolkit/integrations/index.md'
-        'dapp-developers/integrations/indexers/index.md': 'builders/toolkit/integrations/indexers/index.md'
-        'dapp-developers/integrations/indexers/subsquid/index.md': 'builders/toolkit/integrations/indexers/subsquid/index.md'
-        'dapp-developers/integrations/indexers/subsquid/quick-start.md': 'builders/toolkit/integrations/indexers/subsquid/quick-start.md'
-        'dapp-developers/integrations/indexers/subsquid/quick-start.md': 'builders/toolkit/integrations/indexers/subsquid/erc20-transfers.md'
-        'dapp-developers/integrations/oracles/acurast.md': 'builders/toolkit/integrations/oracles/acurast.md'
-        'dapp-developers/integrations/oracles/index.md': 'builders/toolkit/integrations/oracles/index.md'
-        'dapp-developers/integrations/oracles/phala.md': 'builders/toolkit/integrations/oracles/phala.md'
-        'learn/appchains/index.md': 'learn/decentralized-networks/index.md'
-        'learn/appchains/overview.md': 'learn/decentralized-networks/overview.md'
-        'learn/appchains/runtime-features.md': 'learn/decentralized-networks/runtime-features.md'
-        'learn/appchains/tx-fees.md': 'learn/decentralized-networks/tx-fees.md'
-        'learn/tanssi/appchain-services/index.md': 'learn/tanssi/network-services/index.md'
-        'learn/tanssi/appchain-services/block-production.md': 'learn/tanssi/network-services/block-production.md'
-        'learn/tanssi/included-templates.md': 'learn/decentralized-networks/included-templates.md'
-        'node-operators/appchain-node/index.md': 'node-operators/network-node/index.md'
-        'node-operators/appchain-node/rpc-docker.md': 'node-operators/network-node/rpc-docker.md'
-        'node-operators/appchain-node/rpc-systemd.md': 'node-operators/network-node/rpc-systemd.md'
-        'node-operators/block-producers/index.md': 'node-operators/sequencers/index.md'
-        'node-operators/block-producers/offboarding/account.md': 'node-operators/sequencers/offboarding/account.md'
-        'node-operators/block-producers/offboarding/index.md': 'node-operators/sequencers/offboarding/index.md'
-        'node-operators/block-producers/onboarding/account-setup.md': 'node-operators/sequencers/onboarding/account-setup.md'
-        'node-operators/block-producers/onboarding/index.md': 'node-operators/sequencers/onboarding/index.md'
-        'node-operators/block-producers/onboarding/proxy-accounts.md': 'node-operators/sequencers/operational-tasks/proxy-accounts.md'
-        'node-operators/block-producers/onboarding/run-a-block-producer/block-producer-docker.md': 'node-operators/sequencers/onboarding/run-a-sequencer/sequencers-docker.md'
-        'node-operators/block-producers/onboarding/run-a-block-producer/block-producer-systemd.md': 'node-operators/sequencers/onboarding/run-a-sequencer/sequencers-systemd.md'
-        'node-operators/block-producers/onboarding/run-a-block-producer/index.md': 'node-operators/sequencers/onboarding/run-a-sequencer/index.md'
-        'node-operators/block-producers/operational-tasks/index.md': 'node-operators/sequencers/operational-tasks/index.md'
-        'node-operators/block-producers/operational-tasks/proxy-accounts.md': 'node-operators/sequencers/operational-tasks/proxy-accounts.md'
-        'node-operators/block-producers/operational-tasks/upgrade-your-node/index.md': 'node-operators/sequencers/operational-tasks/upgrade-your-node/index.md'
-        'node-operators/block-producers/operational-tasks/upgrade-your-node/upgrade-docker.md': 'node-operators/sequencers/operational-tasks/upgrade-your-node/upgrade-docker.md'
-        'node-operators/block-producers/operational-tasks/upgrade-your-node/upgrade-systemd.md': 'node-operators/sequencers/operational-tasks/upgrade-your-node/upgrade-systemd.md'
-  - 'macros':
-      'include_yaml':
-        - 'tanssi-docs/variables.yml'
-'extra':
-  'generator': !!bool 'false'
-  'social':
-    - 'icon': 'fontawesome/brands/x-twitter'
-      'link': 'https://x.com/TanssiNetwork'
-      'name': 'Twitter'
-    - 'icon': 'fontawesome/brands/telegram'
-      'link': 'https://t.me/tanssiofficial'
-      'name': 'Telegram'
-    - 'icon': 'fontawesome/brands/discord'
-      'link': 'https://discord.gg/tanssi'
-      'name': 'Discord'
-    - 'icon': 'fontawesome/brands/linkedin'
-      'link': 'https://www.linkedin.com/company/tanssi'
-      'name': 'LinkedIn'
-    - 'icon': 'fontawesome/brands/github'
-      'link': 'https://github.com/moondance-labs/tanssi'
-      'name': 'GitHub'
-    - 'icon': 'fontawesome/brands/youtube'
-      'link': 'https://www.youtube.com/@TanssiNetwork'
-      'name': 'YouTube'
-  'analytics':
-    'provider': 'google'
-    'property': 'G-BT4KVVBH8F'
-    'feedback':
-      'title': 'Was this page helpful?'
-      'ratings':
-        - 'icon': 'material/emoticon-happy-outline'
-          'name': 'This page was helpful'
-          'data': 1
-          'note': >-
-=======
 validation:
   absolute_links: ignore
   unrecognized_links: ignore
@@ -290,8 +69,6 @@
         - /assets/stylesheets/termynal.css
   - redirects:
       redirect_maps:
-        # Redirects will go here as pages get moved around in the following format:
-        # old-page.md: new-page.md
         builders/deploy-manage/dapp/deploy.md: builders/deploy/dapp.md
         builders/deploy-manage/dapp/index.md: builders/deploy/index.md
         builders/interact/ethereum-api/dev-env/index.md: builders/toolkit/ethereum-api/dev-env/index.md
@@ -321,9 +98,10 @@
         builders/interact/substrate-api/wallets/subwallet.md: builders/toolkit/substrate-api/wallets/subwallet.md
         builders/interact/substrate-api/wallets/talisman.md: builders/toolkit/substrate-api/wallets/talisman.md
         builders/tanssi-network/networks/index.md: builders/tanssi-network/index.md
-        builders/tanssi-network/networks/dancebox/demo-evm-containerchain.md: builders/tanssi-network/testnet/demo-evm-appchain.md
+        builders/tanssi-network/networks/dancebox/demo-evm-containerchain.md: builders/tanssi-network/testnet/demo-evm-network.md
         builders/tanssi-network/networks/dancebox/index.md: builders/tanssi-network/testnet/dancebox.md
         builders/tanssi-network/networks/dancebox/overview.md: builders/tanssi-network/testnet/dancebox.md
+        builders/tanssi-network/testnet/demo-evm-appchain.md: builders/tanssi-network/testnet/demo-evm-network.md
         builders/tooling/index.md: builders/toolkit/integrations/index.md
         builders/tooling/indexers/index.md: builders/toolkit/integrations/indexers/index.md
         builders/tooling/indexers/subsquid.md: builders/toolkit/integrations/indexers/subsquid/index.md
@@ -362,36 +140,54 @@
         dapp-developers/integrations/oracles/acurast.md: builders/toolkit/integrations/oracles/acurast.md
         dapp-developers/integrations/oracles/index.md: builders/toolkit/integrations/oracles/index.md
         dapp-developers/integrations/oracles/phala.md: builders/toolkit/integrations/oracles/phala.md
-        node-operators/block-producers/onboarding/proxy-accounts.md: node-operators/block-producers/operational-tasks/proxy-accounts.md
-        learn/appchains/index.md: learn/networks/index.md
+        learn/appchains/index.md: learn/decentralized-networks/index.md
         learn/appchains/overview.md: learn/decentralized-networks/overview.md
         learn/appchains/runtime-features.md: learn/decentralized-networks/runtime-features.md
         learn/appchains/tx-fees.md: learn/decentralized-networks/tx-fees.md
         learn/tanssi/appchain-services/index.md: learn/tanssi/network-services/index.md
         learn/tanssi/appchain-services/block-production.md: learn/tanssi/network-services/block-production.md
+        learn/tanssi/included-templates.md: learn/decentralized-networks/included-templates.md
         node-operators/appchain-node/index.md: node-operators/network-node/index.md
         node-operators/appchain-node/rpc-docker.md: node-operators/network-node/rpc-docker.md
         node-operators/appchain-node/rpc-systemd.md: node-operators/network-node/rpc-systemd.md
-        builders/tanssi-network/testnet/demo-evm-appchain.md: builders/tanssi-network/testnet/demo-evm-network.md
-        learn/tanssi/included-templates.md: learn/decentralized-networks/included-templates.md
+        node-operators/block-producers/index.md: node-operators/sequencers/index.md
+        node-operators/block-producers/offboarding/account.md: node-operators/sequencers/offboarding/account.md
+        node-operators/block-producers/offboarding/index.md: node-operators/sequencers/offboarding/index.md
+        node-operators/block-producers/onboarding/account-setup.md: node-operators/sequencers/onboarding/account-setup.md
+        node-operators/block-producers/onboarding/index.md: node-operators/sequencers/onboarding/index.md
+        node-operators/block-producers/onboarding/proxy-accounts.md: node-operators/sequencers/operational-tasks/proxy-accounts.md
+        node-operators/block-producers/onboarding/run-a-block-producer/block-producer-docker.md: node-operators/sequencers/onboarding/run-a-sequencer/sequencers-docker.md
+        node-operators/block-producers/onboarding/run-a-block-producer/block-producer-systemd.md: node-operators/sequencers/onboarding/run-a-sequencer/sequencers-systemd.md
+        node-operators/block-producers/onboarding/run-a-block-producer/index.md: node-operators/sequencers/onboarding/run-a-sequencer/index.md
+        node-operators/block-producers/operational-tasks/index.md: node-operators/sequencers/operational-tasks/index.md
+        node-operators/block-producers/operational-tasks/proxy-accounts.md: node-operators/sequencers/operational-tasks/proxy-accounts.md
+        node-operators/block-producers/operational-tasks/upgrade-your-node/index.md: node-operators/sequencers/operational-tasks/upgrade-your-node/index.md
+        node-operators/block-producers/operational-tasks/upgrade-your-node/upgrade-docker.md: node-operators/sequencers/operational-tasks/upgrade-your-node/upgrade-docker.md
+        node-operators/block-producers/operational-tasks/upgrade-your-node/upgrade-systemd.md: node-operators/sequencers/operational-tasks/upgrade-your-node/upgrade-systemd.md
   - macros:
       include_yaml:
         - tanssi-docs/variables.yml
 extra:
   generator: false
   social:
-    - icon: fontawesome/brands/discord
-      link: https://discord.gg/kuyPhew2KB
-      name: Discord
+    - icon: fontawesome/brands/x-twitter
+      link: https://x.com/TanssiNetwork
+      name: Twitter
     - icon: fontawesome/brands/telegram
       link: https://t.me/tanssiofficial
       name: Telegram
-    - icon: fontawesome/brands/twitter
-      link: https://twitter.com/TanssiNetwork
-      name: Twitter
+    - icon: fontawesome/brands/discord
+      link: https://discord.gg/tanssi
+      name: Discord
+    - icon: fontawesome/brands/linkedin
+      link: https://www.linkedin.com/company/tanssi
+      name: LinkedIn
     - icon: fontawesome/brands/github
       link: https://github.com/moondance-labs/tanssi
       name: GitHub
+    - icon: fontawesome/brands/youtube
+      link: https://www.youtube.com/@TanssiNetwork
+      name: YouTube
   analytics:
     provider: google
     property: G-BT4KVVBH8F
@@ -402,7 +198,6 @@
           name: This page was helpful
           data: 1
           note: >-
->>>>>>> d9d0fb0d
             Thanks for your feedback!
         - icon: material/emoticon-sad-outline
           name: This page could be improved
